--- conflicted
+++ resolved
@@ -123,11 +123,7 @@
                 signal_means.append(torch.mean(signal).detach().to("cpu").item())
                 signal_stds.append(torch.std(signal).detach().to("cpu").item())
 
-<<<<<<< HEAD
                 if config.ecog_data_config.norm == "batch":
-=======
-                if args.norm == "batch" or args.norm == "hour":
->>>>>>> 7180225f
                     signal = normalize(signal)
                 else:
                     signal = torch.where(
@@ -145,11 +141,7 @@
 
                 # masking out parts of the input to the encoder (same mask across frames)
                 tube_mask = get_tube_mask(
-<<<<<<< HEAD
                     model_config.frame_patch_size, config.video_mae_task_config.tube_mask_ratio, num_patches, num_frames, padding_mask, device
-=======
-                    args, tube_mask_ratio, num_patches, num_frames, padding_mask, device
->>>>>>> 7180225f
                 )
 
                 # selecting parts of the signal for the decoder to reconstruct
@@ -205,46 +197,28 @@
                 )
 
                 # get correlation between original and reconstructed signal
-<<<<<<< HEAD
-                new_train_corr = get_correlation(
-                    config.ecog_data_config.bands, signal, recon_signal, epoch, train_i
-                )
-                train_corr = pd.concat([train_corr, new_train_corr])
-
-                # get correlation between original and reconstructed signal seen by the encoder
-                new_seen_corr = get_correlation_across_elecs(
-                    config.ecog_data_config.bands, seen_target_signal, seen_output_signal, epoch, train_i
-                )
-=======
                 new_train_corr, new_seen_train_corr, new_unseen_train_corr = (
                     get_correlation(
-                        args, signal, full_recon_signal, tube_mask, epoch, train_i
+                        config.ecog_data_config.bands, signal, full_recon_signal, tube_mask, epoch, train_i
                     )
                 )
                 train_corr = pd.concat([train_corr, new_train_corr])
 
                 seen_train_corr = pd.concat([seen_train_corr, new_seen_train_corr])
->>>>>>> 7180225f
 
                 unseen_train_corr = pd.concat(
                     [unseen_train_corr, new_unseen_train_corr]
                 )
 
-<<<<<<< HEAD
-                # get correlation between original and reconstructed signal not seen by the encoder
-                new_unseen_corr = get_correlation_across_elecs(
-                    config.ecog_data_config.bands, recon_target_signal, recon_output_signal, epoch, train_i
-=======
                 new_seen_train_avg_corr = get_correlation_across_elecs(
-                    args, seen_target_signal, seen_recon_signal, epoch, train_i
+                    config.ecog_data_config.bands, seen_target_signal, seen_recon_signal, epoch, train_i
                 )
                 seen_train_avg_corr = pd.concat(
                     [seen_train_avg_corr, new_seen_train_avg_corr]
->>>>>>> 7180225f
                 )
 
                 new_unseen_train_avg_corr = get_correlation_across_elecs(
-                    args, unseen_target_signal, unseen_recon_signal, epoch, train_i
+                    config.ecog_data_config.bands, unseen_target_signal, unseen_recon_signal, epoch, train_i
                 )
                 unseen_train_avg_corr = pd.concat(
                     [unseen_train_avg_corr, new_unseen_train_avg_corr]
@@ -254,27 +228,20 @@
                 if config.trainer_config.loss == "patch":
                     loss = mse(recon_output, recon_target)
                     seen_loss = mse(seen_output, seen_target)
-<<<<<<< HEAD
                 elif config.trainer_config.loss == "signal":
-                    loss = mse(recon_output_signal, recon_target_signal)
+                    loss = mse(unseen_output_signal, unseen_target_signal)
                     seen_loss = mse(seen_output_signal, seen_target_signal)
                 elif config.trainer_config.loss == "both":
-=======
-                elif args.loss == "signal":
-                    loss = mse(unseen_recon_signal, unseen_target_signal)
-                    seen_loss = mse(seen_recon_signal, seen_target_signal)
-                elif args.loss == "both":
->>>>>>> 7180225f
                     loss = mse(recon_output, recon_target) + mse(
                         unseen_recon_signal, unseen_target_signal
                     )
                     seen_loss = mse(seen_output, seen_target) + mse(
                         seen_recon_signal, seen_target_signal
                     )
-                elif args.loss == "full":
+                elif config.trainer_config.losss == "full":
                     loss = mse(full_recon_signal, signal)
                     seen_loss = mse(seen_recon_signal, seen_target_signal)
-                elif args.loss == "highgamma":
+                elif config.trainer_config.loss == "highgamma":
                     loss = loss = mse(
                         unseen_recon_signal[:, 4, :, :],
                         unseen_target_signal[:, 4, :, :],
@@ -306,11 +273,7 @@
                 signal_means.append(torch.mean(signal).detach().to("cpu").item())
                 signal_stds.append(torch.std(signal).detach().to("cpu").item())
 
-<<<<<<< HEAD
                 if config.ecog_data_config.norm == "batch":
-=======
-                if args.norm == "batch" or args.norm == "hour":
->>>>>>> 7180225f
                     signal = normalize(signal)
                 else:
                     signal = torch.where(
@@ -328,11 +291,7 @@
 
                 # masking out parts of the input to the encoder (same mask across frames)
                 tube_mask = get_tube_mask(
-<<<<<<< HEAD
                     model_config.frame_patch_size, config.video_mae_task_config.tube_mask_ratio, num_patches, num_frames, padding_mask, device
-=======
-                    args, tube_mask_ratio, num_patches, num_frames, padding_mask, device
->>>>>>> 7180225f
                 )
 
                 # selecting parts of the signal for the decoder to reconstruct
@@ -386,16 +345,11 @@
                     decoder_padding_mask,
                 )
 
-<<<<<<< HEAD
-                new_test_corr = get_correlation(
-                    config.ecog_data_config.bands, signal, recon_signal, epoch, test_i
-=======
                 # get correlation between original and reconstructed signal
                 new_test_corr, new_seen_test_corr, new_unseen_test_corr = (
                     get_correlation(
-                        args, signal, full_recon_signal, tube_mask, epoch, test_i
-                    )
->>>>>>> 7180225f
+                        config.ecog_data_config.bands, signal, full_recon_signal, tube_mask, epoch, test_i
+                    )
                 )
                 test_corr = pd.concat([test_corr, new_test_corr])
 
@@ -421,27 +375,20 @@
                 if config.trainer_config.loss == "patch":
                     loss = mse(recon_output, recon_target)
                     seen_loss = mse(seen_output, seen_target)
-<<<<<<< HEAD
                 elif config.trainer_config.loss == "signal":
                     loss = mse(recon_output_signal, recon_target_signal)
                     seen_loss = mse(seen_output_signal, seen_target_signal)
                 elif config.trainer_config.loss == "both":
-=======
-                elif args.loss == "signal":
-                    loss = mse(unseen_recon_signal, unseen_target_signal)
-                    seen_loss = mse(seen_recon_signal, seen_target_signal)
-                elif args.loss == "both":
->>>>>>> 7180225f
                     loss = mse(recon_output, recon_target) + mse(
                         unseen_recon_signal, unseen_target_signal
                     )
                     seen_loss = mse(seen_output, seen_target) + mse(
                         seen_recon_signal, seen_target_signal
                     )
-                elif args.loss == "full":
+                elif config.trainer_config.loss == "full":
                     loss = mse(full_recon_signal, signal)
                     seen_loss = mse(seen_recon_signal, seen_target_signal)
-                elif args.loss == "highgamma":
+                elif config.trainer_config.loss == "highgamma":
                     loss = loss = mse(
                         unseen_recon_signal[:, 4, :, :],
                         unseen_target_signal[:, 4, :, :],
@@ -457,36 +404,19 @@
                 # save original and reconstructed signal for plotting (for highgamma)
                 if test_i in [0, 5, 10, 15, 20]:
 
-<<<<<<< HEAD
                     if config.ecog_data_config.norm == "batch":
                         recon_signal = normalize(recon_signal)
-=======
-                    if args.norm == "batch" or args.norm == "hour":
-                        full_recon_signal = normalize(full_recon_signal)
->>>>>>> 7180225f
                     else:
                         full_recon_signal = full_recon_signal
 
-<<<<<<< HEAD
-                    new_model_recon = get_model_recon(config.ecog_data_config.bands, signal, recon_signal, epoch)
-=======
-                    new_model_recon = get_model_recon(
-                        args, signal, full_recon_signal, test_i, epoch
-                    )
->>>>>>> 7180225f
+                    new_model_recon = get_model_recon(config.ecog_data_config.bands,  signal, full_recon_signal, epoch)
                     model_recon = pd.concat([model_recon, new_model_recon])
 
                     dir = os.getcwd() + f"/results/full_recon_signals/"
                     if not os.path.exists(dir):
                         os.makedirs(dir)
 
-<<<<<<< HEAD
                     model_recon.to_pickle(dir + f"{config.job_name}_recon_signal.txt")
-=======
-                    model_recon.to_pickle(
-                        dir + f"{args.job_name}_full_recon_signal.txt"
-                    )
->>>>>>> 7180225f
 
             end = t.time()
 
@@ -532,17 +462,17 @@
         )
 
         unseen_train_corr.to_csv(
-            dir + f"{args.job_name}_unseen_train_corr.csv",
+            dir + f"{config.job_name}_unseen_train_corr.csv",
             index=False,
         )
 
         seen_train_avg_corr.to_csv(
-            dir + f"{args.job_name}_seen_train_avg_corr.csv",
+            dir + f"{config.job_name}_seen_train_avg_corr.csv",
             index=False,
         )
 
         unseen_train_avg_corr.to_csv(
-            dir + f"{args.job_name}_unseen_train_avg_corr.csv",
+            dir + f"{config.job_name}_unseen_train_avg_corr.csv",
             index=False,
         )
 
@@ -551,22 +481,13 @@
             index=False,
         )
 
-<<<<<<< HEAD
-        seen_corr.to_csv(
-            dir + f"{config.job_name}_seen_corr.csv",
-            index=False,
-        )
-
-        unseen_corr.to_csv(
-            dir + f"{config.job_name}_unseen_corr.csv",
-=======
         seen_test_corr.to_csv(
-            dir + f"{args.job_name}_seen_test_corr.csv",
+            dir + f"{config.job_name}_seen_test_corr.csv",
             index=False,
         )
 
         unseen_test_corr.to_csv(
-            dir + f"{args.job_name}_unseen_test_corr.csv",
+            dir + f"{config.job_name}_unseen_test_corr.csv",
             index=False,
         )
 
@@ -576,8 +497,7 @@
         )
 
         unseen_test_avg_corr.to_csv(
-            dir + f"{args.job_name}_unseen_test_avg_corr.csv",
->>>>>>> 7180225f
+            dir + f"{config.job_name}_unseen_test_avg_corr.csv",
             index=False,
         )
 
@@ -632,27 +552,19 @@
 
             plot_signal_stats(config.job_name, signal_means, signal_stds)
 
-<<<<<<< HEAD
             plot_correlation(config.job_name, train_corr, "train_correlation")
+            plot_correlation(config.job_name, seen_train_corr, "seen_train_correlation")
+            plot_correlation(config.job_name, unseen_train_corr, "unseen_train_correlation")
+            plot_correlation(config.job_name, seen_train_avg_corr, "seen_train_avg_correlation")
+            plot_correlation(
+                config.job_name, unseen_train_avg_corr, "unseen_train_avg_correlation"
+            )
             plot_correlation(config.job_name, test_corr, "test_correlation")
-            plot_correlation(config.job_name, seen_corr, "seen_correlation")
-            plot_correlation(config.job_name, unseen_corr, "unseen_correlation")
-            plot_recon_signals(config.job_name, config.trainer_config.num_epochs, model_recon)
-=======
-            plot_correlation(args, train_corr, "train_correlation")
-            plot_correlation(args, seen_train_corr, "seen_train_correlation")
-            plot_correlation(args, unseen_train_corr, "unseen_train_correlation")
-            plot_correlation(args, seen_train_avg_corr, "seen_train_avg_correlation")
-            plot_correlation(
-                args, unseen_train_avg_corr, "unseen_train_avg_correlation"
-            )
-            plot_correlation(args, test_corr, "test_correlation")
-            plot_correlation(args, seen_test_corr, "seen_test_correlation")
-            plot_correlation(args, unseen_test_corr, "unseen_test_correlation")
-            plot_correlation(args, seen_test_avg_corr, "seen_test_avg_correlation")
-            plot_correlation(args, unseen_test_avg_corr, "unseen_test_avg_correlation")
-            plot_recon_signals(args, model_recon)
->>>>>>> 7180225f
+            plot_correlation(config.job_name, seen_test_corr, "seen_test_correlation")
+            plot_correlation(config.job_name, unseen_test_corr, "unseen_test_correlation")
+            plot_correlation(config.job_name, seen_test_avg_corr, "seen_test_avg_correlation")
+            plot_correlation(config.job_name, unseen_test_avg_corr, "unseen_test_avg_correlation")
+            plot_recon_signals(config.job_name, model_recon)
 
             plt.close("all")
 
