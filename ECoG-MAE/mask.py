--- conflicted
+++ resolved
@@ -24,12 +24,8 @@
 
     return padding_mask
 
+def get_tube_mask(frame_patch_size, tube_mask_ratio, num_patches, num_frames, padding_mask, device):
 
-<<<<<<< HEAD
-def get_tube_mask(frame_patch_size, tube_mask_ratio, num_patches, num_frames, padding_mask, device):
-=======
-def get_tube_mask(args, tube_mask_ratio, num_patches, num_frames, padding_mask, device):
->>>>>>> 7180225f
     """
     Masking out a certain percentage of the original signal, the unmasked parts are fed into the encoder.
     When constructing the mask we are taking into account channels that are padded, such that only channels
@@ -67,13 +63,9 @@
     # now we are taking 1 - tube_mask_ratio percent of all (shuffled) channels that contain signal
     tube_idx = mask_idx_candidates[
         : int(
-<<<<<<< HEAD
             num_patches
             // (num_frames // frame_patch_size)
             * (1 - tube_mask_ratio)
-=======
-            num_patches // (num_frames // args.frame_patch_size) * (1 - tube_mask_ratio)
->>>>>>> 7180225f
         )
     ]
     # and set them to True, meaning they will be unmasked
